--- conflicted
+++ resolved
@@ -3,13 +3,14 @@
 
 import torch
 import torch.distributed as dist
-from datasets import Dataset, load_dataset, Value
+from datasets import Dataset, Value, load_dataset
 from transformers import AutoModelForCausalLM, AutoTokenizer, BitsAndBytesConfig
 
 from bergson import build_index, fit_normalizers
 from bergson.data import MemmapDataset, compute_batches
 from bergson.gradients import GradientProcessor
 from bergson.utils import assert_type
+
 
 def main():
     parser = ArgumentParser()
@@ -152,7 +153,6 @@
             slice(start, start + batch_size) for start in range(0, len(ds), batch_size)
         ]
     else:
-<<<<<<< HEAD
         try:
             ds = assert_type(Dataset, load_dataset(args.dataset, split="train"))
         except ValueError as e:
@@ -161,22 +161,20 @@
                 ds = Dataset.load_from_disk(args.dataset, keep_in_memory=False)
             else:
                 raise e
-=======
-        ds = assert_type(Dataset, load_dataset(args.dataset, split="train"))
+
         ds = ds.add_column(
-            "original_index", 
-            list(range(len(ds))), 
+            "original_index",
+            list(range(len(ds))),
             new_fingerprint="original_index",
-            feature=Value("int64")
+            feature=Value("int64"),
         )
->>>>>>> 16ef111e
 
         # Shuffle before sharding to make sure each rank gets a different subset
         ds = ds.shuffle(seed=42)
         ds = ds.shard(world_size, rank)
 
         # Tokenize
-        cols_to_drop = [col for col in ds.column_names if col != 'original_index']
+        cols_to_drop = [col for col in ds.column_names if col != "original_index"]
         ds = ds.map(tokenize, batched=True, remove_columns=cols_to_drop)
         ds = ds.sort("length", reverse=True)
         batches = compute_batches(ds["length"], args.token_batch_size)
