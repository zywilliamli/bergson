--- conflicted
+++ resolved
@@ -1,6 +1,7 @@
 import os
 import socket
 from datetime import timedelta
+from typing import cast
 
 import torch
 import torch.distributed as dist
@@ -10,7 +11,12 @@
 from torch.distributed.elastic.multiprocessing import DefaultLogsSpecs, start_processes
 from torch.distributed.fsdp import fully_shard
 from tqdm.auto import tqdm
-from transformers import AutoModelForCausalLM, AutoTokenizer, BitsAndBytesConfig
+from transformers import (
+    AutoModelForCausalLM,
+    AutoTokenizer,
+    BitsAndBytesConfig,
+    PreTrainedModel,
+)
 
 from .collection import collect_gradients, fit_normalizers
 from .data import IndexConfig, allocate_batches, load_data_string, tokenize
@@ -49,42 +55,7 @@
         case other:
             raise ValueError(f"Unsupported precision: {other}")
 
-<<<<<<< HEAD
-    model = AutoModelForCausalLM.from_pretrained(
-        cfg.model,
-        device_map={"": f"cuda:{rank}" if not cfg.fsdp else "cpu"},
-        quantization_config=(
-            BitsAndBytesConfig(
-                load_in_4bit=cfg.precision == "int4",
-                load_in_8bit=cfg.precision == "int8",
-                bnb_4bit_compute_dtype=dtype,
-                bnb_4bit_quant_storage=dtype,
-                bnb_4bit_quant_type="nf4",
-                bnb_4bit_use_double_quant=True,
-            )
-            if cfg.precision in ("int4", "int8")
-            else None
-        ),
-        torch_dtype=dtype,
-        revision=cfg.revision,
-    )
-    if rank == 0:
-        print(f"Model loaded with dtype: {model.dtype}")
-
-    embed = model.get_input_embeddings()
-    model.requires_grad_(False)  # Freeze the model
-    embed.requires_grad_(True)  # Make sure backward hooks are called though
-
-    if cfg.fsdp:
-        # Shard each individual transformer layer
-        for layer in get_layer_list(model):
-            fully_shard(layer)
-
-        # Shard the entire model
-        fully_shard(model)
-=======
     device_map = {"": f"cuda:{rank}"} if not cfg.fsdp else "cpu"
-
     quantization_config = None
     if cfg.precision in ("int4", "int8"):
         quantization_config = BitsAndBytesConfig(
@@ -95,7 +66,6 @@
             bnb_4bit_quant_type="nf4",
             bnb_4bit_use_double_quant=True,
         )
->>>>>>> 65efe086
 
     # Try to detect PEFT model
     try:
@@ -145,6 +115,12 @@
                     print(
                         f"Adapter parameter '{processed_name}' not found in the model."
                     )
+
+        # Hack for type checking
+        model = cast(PreTrainedModel, model)
+
+    if rank == 0:
+        print(f"Model loaded with dtype: {model.dtype}")
 
     embed = model.get_input_embeddings()
     model.requires_grad_(False)  # Freeze the model
